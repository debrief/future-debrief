{
  "permissions": {
    "allow": [
      "Bash(yarn init:*)",
      "Bash(yarn add:*)",
      "Bash(mkdir:*)",
      "Bash(yarn build-plugin:*)",
      "Bash(rm:*)",
      "Bash(npx husky:*)",
      "Bash(ls:*)",
      "Bash(chmod:*)",
      "Bash(yarn test)",
      "Bash(yarn lint)",
      "Bash(yarn format)",
      "Bash(yarn lint:*)",
      "Bash(npm test)",
      "Bash(npm test:*)",
      "Bash(npm run build:*)",
      "Bash(yarn build)",
      "Bash(find:*)",
      "Bash(yarn dev)",
      "Bash(yarn build)",
      "Bash(npm run test:integration:*)",
      "Bash(npx:*)",
      "Bash(yarn test:*)",
      "Bash(timeout 30s yarn test:integration --grep \"should display BackChannel icon after initialization\")",
      "Bash(pkill:*)",
      "Bash(mv:*)",
      "Bash(python3:*)",
      "Bash(grep:*)",
      "Bash(npm run test:*)",
      "Bash(yarn test)",
      "Bash(yarn test:*)",
      "Bash(npx playwright test:*)",
      "Bash(curl:*)",
      "Bash(node:*)",
      "Bash(rm:*)",
      "Bash(npm test)",
      "Bash(npm test:*)",
      "Bash(npm run dev:*)",
      "Bash(npx tsc:*)",
      "Bash(npm install:*)",
      "Bash(timeout 10s yarn dev)",
      "Bash(grep:*)",
      "Bash(yarn build)",
      "Bash(/dev/null)",
      "Bash(yarn typecheck)",
      "Bash(ls:*)",
      "Bash(awk:*)",
      "WebFetch(domain:docs.anthropic.com)",
      "Bash(git stash:*)",
      "Bash(git rebase:*)",
      "mcp__ide__getDiagnostics",
      "WebFetch(domain:github.com)",
      "Bash(yarn dev:*)",
      "WebFetch(domain:raw.githubusercontent.com)",
      "Bash(open debug-multiple.html)",
      "Bash(sed:*)",
      "Bash(git worktree:*)",
      "Bash(gh issue view:*)",
      "Bash(git branch:*)",
      "Bash(git checkout:*)",
      "Bash(gh issue edit:*)",
      "Bash(gh label:*)",
      "Bash(git push:*)",
      "Bash(git fetch:*)",
      "Bash(gh pr create:*)",
      "Bash(git commit:*)",
      "Bash(git restore:*)",
      "Bash(echo:*)",
      "Bash(gh issue create:*)",
      "Bash(cp:*)",
      "Bash(timeout 30s npx playwright test tests/phase1.spec.ts --grep \"should initialize properly\")",
      "WebFetch(domain:deepbluecltd.github.io)",
      "Bash(yarn build:*)",
      "Bash(open /Users/ian/git/GramFrame_parent/gram_b/test-file-protocol.html)",
      "Bash(open test-standalone.html)",
      "Bash(git tag:*)",
      "Bash(cat:*)",
      "Bash(yamllint:*)",
      "Bash(open http://localhost:5173/debug.html)",
      "Bash(touch:*)",
      "Bash(open http://localhost:5173/debug-multiple.html)",
      "Bash(open http://localhost:5173/debug-focus-test.html)",
      "Bash(open http://localhost:5175/debug.html)",
      "Bash(pnpm create:*)",
      "Bash(pnpm install:*)",
      "Bash(pnpm add:*)",
      "Bash(pnpm dev:*)",
      "Bash(pnpm exec:*)",
      "Bash(pnpm generate-types:*)",
      "Bash(pnpm build:*)",
      "Bash(pnpm test:*)",
      "Bash(pnpm typecheck:*)",
      "Bash(npm run lint:*)",
      "Bash(timeout 10s npm run dev:*)",
      "Bash(timeout:*)",
      "Bash(pnpm list:*)",
      "Bash(open http://localhost:9323)",
      "Bash(open http://localhost:5176)",
      "Bash(VITE_PORT=5175 pnpm dev)",
      "Bash(open http://localhost:5175/tools/change-color-to-red)",
      "WebFetch(domain:modelcontextprotocol.io)",
      "Bash(npm run coverage:*)",
      "WebFetch(domain:debrief.github.io)",
      "Bash(npm create:*)",
      "Bash(tree:*)",
      "Bash(npm run:*)",
      "WebSearch",
      "Bash(quicktype:*)",
      "WebFetch(domain:docs.quicktype.io)",
      "WebFetch(domain:json-schema.org)",
      "WebFetch(domain:www.npmjs.com)",
      "Bash(yarn install)",
      "Bash(yarn compile)",
      "Bash(pnpm compile:*)",
      "Bash(pnpm lint:*)",
      "Bash(pnpm run:*)",
      "Bash(pnpx jest:*)",
      "Bash(pnpm -w run build:web-components)",
      "Bash(pnpm storybook:*)",
      "Bash(pnpm info:*)",
      "Bash(pnpm --filter @debrief/web-components test)",
      "Bash(pnpm --filter @debrief/web-components build-storybook)",
      "Bash(pnpx tsc:*)",
      "Bash(pnpm --filter @debrief/shared-types build)",
      "Bash(pnpm:*)",
      "Bash(turbo run:*)",
      "Bash(git log:*)",
      "Bash(python test_plot_api.py:*)",
      "Bash(time pnpm build)",
      "Bash(time pnpm build:types)",
      "Bash(time pnpm build:ts)",
      "Bash(time pnpm build:python)",
      "Bash(time npx tsc)",
      "Bash(time npx json-schema-to-typescript --version)",
      "Bash(time quicktype:*)",
      "Bash(time pnpm build:ts:post-process)",
      "Bash(NODE_NO_WARNINGS=1 time pnpm build:types)",
      "Bash(export NODE_NO_WARNINGS=1)",
      "Bash(npm --version)",
      "Bash(time pnpm --filter @debrief/web-components build)",
      "Bash(time pnpm --filter @debrief/web-components build:fast)",
      "WebFetch(domain:code.visualstudio.com)",
      "Bash(gh pr view:*)",
      "Bash(gh pr edit:*)",
      "Bash(gh repo view:*)",
      "Bash(gh issue:*)",
      "Bash(gh pr list:*)",
      "Bash(python -m cli list-tools:*)",
      "Bash(python cli.py list-tools:*)",
      "Bash(python packager.py:*)",
      "Bash(python -m packager:*)",
      "WebFetch(domain:spec.modelcontextprotocol.io)",
      "WebFetch(domain:localhost)",
      "Bash(python -m cli:*)",
      "Bash(kill:*)",
      "Bash(open http://localhost:5173/)",
      "Bash(open http://localhost:5174/)",
      "Bash(python -m zipfile:*)",
      "Bash(python:*)",
      "Read(//Users/ian/git/future-debrief-parent/worktrees/**)",
      "Bash(TEST_MODE=dev npx playwright test tests/structure/package-structure.spec.ts)",
      "Bash(pip install:*)",
      "Bash(TEST_MODE=dev npx playwright test tests/structure/package-structure.spec.ts --timeout=30000)",
      "Bash(TEST_MODE=pyz npx playwright test tests/structure/package-structure.spec.ts --timeout=60000)",
      "Bash(TEST_MODE=pyz npx playwright test tests/structure/package-structure.spec.ts --timeout=30000)",
      "Bash(TEST_MODE=pyz npx playwright test tests/integration/server-integration.spec.ts --timeout=60000)",
      "Bash(TEST_MODE=pyz npx playwright test --timeout=60000)",
      "Bash(TEST_MODE=dev npx playwright test tests/integration/server-integration.spec.ts --grep \"should have Vite dev server running with hot reload\" --timeout=30000)",
      "Bash(TEST_MODE=dev npx playwright test tests/ui/word-count-tool.spec.ts --grep \"should have Execute tab with functional word-count execution\" --timeout=30000)",
      "Bash(make:*)",
      "Bash(open http://localhost:5173)",
      "Bash(for:*)",
      "Bash(do echo \"=== $file ===\")",
      "Bash(done)",
      "Bash(pip uninstall:*)",
      "Bash(./scripts/validate-pre-push.sh:*)",
      "Bash(tsc:*)",
      "Bash(./.husky/pre-push:*)",
      "Bash(mypy:*)",
      "Bash(git merge:*)",
      "Bash(git remote get-url:*)",
      "Bash(gh pr diff:*)",
      "Bash(flyctl apps:*)",
      "Bash(jq:*)",
      "Bash(git rev-parse:*)",
      "Bash(ruff check:*)",
      "Bash(docker build:*)",
      "Bash(docker rm:*)",
      "Bash(docker run:*)",
      "Bash(docker logs:*)",
      "Bash(docker exec:*)",
      "Bash(docker stop:*)",
      "Bash(gtimeout:*)",
      "Bash(lsof:*)",
      "Bash(xargs kill:*)",
<<<<<<< HEAD
      "Bash(xargs cat:*)",
      "WebFetch(domain:vscode-elements.github.io)",
      "Bash(test:*)"
=======
      "Bash(gh run view:*)"
>>>>>>> 054bbba2
    ]
  }
}<|MERGE_RESOLUTION|>--- conflicted
+++ resolved
@@ -195,13 +195,10 @@
       "Bash(gtimeout:*)",
       "Bash(lsof:*)",
       "Bash(xargs kill:*)",
-<<<<<<< HEAD
       "Bash(xargs cat:*)",
       "WebFetch(domain:vscode-elements.github.io)",
-      "Bash(test:*)"
-=======
+      "Bash(test:*)",
       "Bash(gh run view:*)"
->>>>>>> 054bbba2
     ]
   }
 }