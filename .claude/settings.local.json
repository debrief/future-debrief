{
  "permissions": {
    "allow": [
      "Bash(yarn init:*)",
      "Bash(yarn add:*)",
      "Bash(mkdir:*)",
      "Bash(yarn build-plugin:*)",
      "Bash(rm:*)",
      "Bash(npx husky:*)",
      "Bash(ls:*)",
      "Bash(chmod:*)",
      "Bash(yarn test)",
      "Bash(yarn lint)",
      "Bash(yarn format)",
      "Bash(yarn lint:*)",
      "Bash(npm test)",
      "Bash(npm test:*)",
      "Bash(npm run build:*)",
      "Bash(yarn build)",
      "Bash(find:*)",
      "Bash(yarn dev)",
      "Bash(yarn build)",
      "Bash(npm run test:integration:*)",
      "Bash(npx:*)",
      "Bash(yarn test:*)",
      "Bash(timeout 30s yarn test:integration --grep \"should display BackChannel icon after initialization\")",
      "Bash(pkill:*)",
      "Bash(mv:*)",
      "Bash(python3:*)",
      "Bash(grep:*)",
      "Bash(npm run test:*)",
      "Bash(yarn test)",
      "Bash(yarn test:*)",
      "Bash(npx playwright test:*)",
      "Bash(curl:*)",
      "Bash(node:*)",
      "Bash(rm:*)",
      "Bash(npm test)",
      "Bash(npm test:*)",
      "Bash(npm run dev:*)",
      "Bash(npx tsc:*)",
      "Bash(npm install:*)",
      "Bash(timeout 10s yarn dev)",
      "Bash(grep:*)",
      "Bash(yarn build)",
      "Bash(/dev/null)",
      "Bash(yarn typecheck)",
      "Bash(ls:*)",
      "Bash(awk:*)",
      "WebFetch(domain:docs.anthropic.com)",
      "Bash(git stash:*)",
      "Bash(git rebase:*)",
      "mcp__ide__getDiagnostics",
      "WebFetch(domain:github.com)",
      "Bash(yarn dev:*)",
      "WebFetch(domain:raw.githubusercontent.com)",
      "Bash(open debug-multiple.html)",
      "Bash(sed:*)",
      "Bash(git worktree:*)",
      "Bash(gh issue view:*)",
      "Bash(git branch:*)",
      "Bash(git checkout:*)",
      "Bash(gh issue edit:*)",
      "Bash(gh label:*)",
      "Bash(git push:*)",
      "Bash(git fetch:*)",
      "Bash(gh pr create:*)",
      "Bash(git commit:*)",
      "Bash(git restore:*)",
      "Bash(echo:*)",
      "Bash(gh issue create:*)",
      "Bash(cp:*)",
      "Bash(timeout 30s npx playwright test tests/phase1.spec.ts --grep \"should initialize properly\")",
      "WebFetch(domain:deepbluecltd.github.io)",
      "Bash(yarn build:*)",
      "Bash(open /Users/ian/git/GramFrame_parent/gram_b/test-file-protocol.html)",
      "Bash(open test-standalone.html)",
      "Bash(git tag:*)",
      "Bash(cat:*)",
      "Bash(yamllint:*)",
      "Bash(open http://localhost:5173/debug.html)",
      "Bash(touch:*)",
      "Bash(open http://localhost:5173/debug-multiple.html)",
      "Bash(open http://localhost:5173/debug-focus-test.html)",
      "Bash(open http://localhost:5175/debug.html)",
      "Bash(pnpm create:*)",
      "Bash(pnpm install:*)",
      "Bash(pnpm add:*)",
      "Bash(pnpm dev:*)",
      "Bash(pnpm exec:*)",
      "Bash(pnpm generate-types:*)",
      "Bash(pnpm build:*)",
      "Bash(pnpm test:*)",
      "Bash(pnpm typecheck:*)",
      "Bash(npm run lint:*)",
      "Bash(timeout 10s npm run dev:*)",
      "Bash(timeout:*)",
      "Bash(pnpm list:*)",
      "Bash(open http://localhost:9323)",
      "Bash(open http://localhost:5176)",
      "Bash(VITE_PORT=5175 pnpm dev)",
      "Bash(open http://localhost:5175/tools/change-color-to-red)",
      "WebFetch(domain:modelcontextprotocol.io)",
      "Bash(npm run coverage:*)",
      "WebFetch(domain:debrief.github.io)",
      "Bash(npm create:*)",
      "Bash(tree:*)",
      "Bash(npm run:*)",
      "WebSearch",
      "Bash(quicktype:*)",
      "WebFetch(domain:docs.quicktype.io)",
      "WebFetch(domain:json-schema.org)",
      "WebFetch(domain:www.npmjs.com)",
      "Bash(yarn install)",
      "Bash(yarn compile)",
      "Bash(pnpm compile:*)",
      "Bash(pnpm lint:*)",
      "Bash(pnpm run:*)",
      "Bash(pnpx jest:*)",
      "Bash(pnpm -w run build:web-components)",
      "Bash(pnpm storybook:*)",
      "Bash(pnpm info:*)",
      "Bash(pnpm --filter @debrief/web-components test)",
      "Bash(pnpm --filter @debrief/web-components build-storybook)",
      "Bash(pnpx tsc:*)",
      "Bash(pnpm --filter @debrief/shared-types build)",
      "Bash(pnpm:*)",
      "Bash(turbo run:*)",
      "Bash(git log:*)",
      "Bash(python test_plot_api.py:*)",
      "Bash(time pnpm build)",
      "Bash(time pnpm build:types)",
      "Bash(time pnpm build:ts)",
      "Bash(time pnpm build:python)",
      "Bash(time npx tsc)",
      "Bash(time npx json-schema-to-typescript --version)",
      "Bash(time quicktype:*)",
      "Bash(time pnpm build:ts:post-process)",
      "Bash(NODE_NO_WARNINGS=1 time pnpm build:types)",
      "Bash(export NODE_NO_WARNINGS=1)",
      "Bash(npm --version)",
      "Bash(time pnpm --filter @debrief/web-components build)",
      "Bash(time pnpm --filter @debrief/web-components build:fast)",
      "WebFetch(domain:code.visualstudio.com)",
      "Bash(gh pr view:*)",
      "Bash(gh pr edit:*)",
      "Bash(gh repo view:*)",
      "Bash(gh issue:*)",
      "Bash(gh pr list:*)",
      "Bash(python -m cli list-tools:*)",
      "Bash(python cli.py list-tools:*)",
      "Bash(python packager.py:*)",
      "Bash(python -m packager:*)",
      "WebFetch(domain:spec.modelcontextprotocol.io)",
      "WebFetch(domain:localhost)",
      "Bash(python -m cli:*)",
      "Bash(kill:*)",
      "Bash(open http://localhost:5173/)",
      "Bash(open http://localhost:5174/)",
      "Bash(python -m zipfile:*)",
      "Bash(python:*)",
      "Read(//Users/ian/git/future-debrief-parent/worktrees/**)",
      "Bash(TEST_MODE=dev npx playwright test tests/structure/package-structure.spec.ts)",
      "Bash(pip install:*)",
      "Bash(TEST_MODE=dev npx playwright test tests/structure/package-structure.spec.ts --timeout=30000)",
      "Bash(TEST_MODE=pyz npx playwright test tests/structure/package-structure.spec.ts --timeout=60000)",
      "Bash(TEST_MODE=pyz npx playwright test tests/structure/package-structure.spec.ts --timeout=30000)",
      "Bash(TEST_MODE=pyz npx playwright test tests/integration/server-integration.spec.ts --timeout=60000)",
      "Bash(TEST_MODE=pyz npx playwright test --timeout=60000)",
      "Bash(TEST_MODE=dev npx playwright test tests/integration/server-integration.spec.ts --grep \"should have Vite dev server running with hot reload\" --timeout=30000)",
      "Bash(TEST_MODE=dev npx playwright test tests/ui/word-count-tool.spec.ts --grep \"should have Execute tab with functional word-count execution\" --timeout=30000)",
      "Bash(make:*)",
      "Bash(open http://localhost:5173)",
      "Bash(for:*)",
      "Bash(do echo \"=== $file ===\")",
      "Bash(done)",
      "Bash(pip uninstall:*)",
      "Bash(./scripts/validate-pre-push.sh:*)",
      "Bash(tsc:*)",
      "Bash(./.husky/pre-push:*)",
      "Bash(mypy:*)",
      "Bash(git merge:*)",
      "Bash(git remote get-url:*)",
      "Bash(gh pr diff:*)",
      "Bash(flyctl apps:*)",
      "Bash(jq:*)",
      "Bash(git rev-parse:*)",
      "Bash(ruff check:*)",
      "Bash(docker build:*)",
      "Bash(docker rm:*)",
      "Bash(docker run:*)",
      "Bash(docker logs:*)",
      "Bash(docker exec:*)",
      "Bash(docker stop:*)",
<<<<<<< HEAD
      "Bash(open:*)",
      "Bash(docker rmi:*)",
      "Bash(docker system prune:*)",
=======
      "Bash(gtimeout:*)",
>>>>>>> 32b8d9ff
      "Bash(lsof:*)",
      "Bash(xargs kill:*)"
    ]
  }
}<|MERGE_RESOLUTION|>--- conflicted
+++ resolved
@@ -192,13 +192,10 @@
       "Bash(docker logs:*)",
       "Bash(docker exec:*)",
       "Bash(docker stop:*)",
-<<<<<<< HEAD
       "Bash(open:*)",
       "Bash(docker rmi:*)",
       "Bash(docker system prune:*)",
-=======
       "Bash(gtimeout:*)",
->>>>>>> 32b8d9ff
       "Bash(lsof:*)",
       "Bash(xargs kill:*)"
     ]
