--- conflicted
+++ resolved
@@ -6,11 +6,6 @@
 import { DebriefFeatureCollection } from '@debrief/shared-types/derived/typescript/featurecollection';
 import { EditorState } from '@debrief/shared-types/derived/typescript/editorstate';
 
-<<<<<<< HEAD
-// Re-export EditorState so other modules can import it from here
-=======
-// Re-export EditorState for other modules
->>>>>>> 3926b675
 export { EditorState };
 
 
