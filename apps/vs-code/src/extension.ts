--- conflicted
+++ resolved
@@ -409,7 +409,17 @@
 
 export async function deactivate() {
     console.warn('Debrief Extension is now deactivating...');
-<<<<<<< HEAD
+
+    // Stop Tool Vault server first (more critical to clean up)
+    if (toolVaultServer) {
+        try {
+            await toolVaultServer.stopServer();
+            console.log('✅ Tool Vault server stopped');
+        } catch (error) {
+            console.error('Error stopping Tool Vault server:', error);
+        }
+        toolVaultServer = null;
+    }
 
     // Stop WebSocket server and wait for it to fully shut down
     if (webSocketServer) {
@@ -422,39 +432,6 @@
         webSocketServer = null;
     }
 
-    // Stop Tool Vault server and wait for it to fully shut down
-    if (toolVaultServer) {
-        try {
-            await toolVaultServer.stopServer();
-            console.log('✅ Tool Vault server stopped');
-=======
-
-    // Stop Tool Vault server first (more critical to clean up)
-    if (toolVaultServer) {
-        try {
-            await toolVaultServer.stopServer();
-            console.warn('Tool Vault server stopped');
->>>>>>> 32b8d9ff
-        } catch (error) {
-            console.error('Error stopping Tool Vault server:', error);
-        }
-        toolVaultServer = null;
-    }
-
-<<<<<<< HEAD
-=======
-    // Stop WebSocket server
-    if (webSocketServer) {
-        try {
-            await webSocketServer.stop();
-            console.warn('WebSocket server stopped');
-        } catch (error) {
-            console.error('Error stopping WebSocket server:', error);
-        }
-        webSocketServer = null;
-    }
-
->>>>>>> 32b8d9ff
     // Cleanup panel providers
     if (timeControllerProvider) {
         timeControllerProvider.dispose();
@@ -501,9 +478,5 @@
     propertiesViewProvider = null;
     toolVaultServer = null;
 
-<<<<<<< HEAD
     console.warn('Debrief Extension deactivation complete');
-=======
-    console.warn('Debrief Extension deactivated');
->>>>>>> 32b8d9ff
 }