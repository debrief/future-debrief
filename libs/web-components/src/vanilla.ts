--- conflicted
+++ resolved
@@ -7,7 +7,6 @@
 // Define interfaces for type safety
 interface GeoJSONFeature extends GeoJSON.Feature {
   id?: string | number;
-<<<<<<< HEAD
 }
 
 interface GeoJSONFeatureCollection {
@@ -51,7 +50,6 @@
 interface CurrentStateTableProps {
   data: StateFieldRow[];
 }
-
 // Configure default Leaflet marker icons
 const DefaultIcon = L.icon({
   iconUrl: 'https://cdnjs.cloudflare.com/ajax/libs/leaflet/1.9.4/images/marker-icon.png',
@@ -723,546 +721,19 @@
   public updateProps(newProps: Partial<CurrentStateTableProps>): void {
     if (newProps.data !== undefined) {
       this.setData(newProps.data);
-=======
-}
-
-interface GeoJSONFeatureCollection {
-  type: 'FeatureCollection';
-  features: GeoJSONFeature[];
-}
-
-interface MapState {
-  center: [number, number];
-  zoom: number;
-}
-
-interface MapComponentProps {
-  geoJsonData?: string | GeoJSONFeatureCollection;
-  onSelectionChange?: (selectedFeatures: GeoJSONFeature[], selectedIndices: number[]) => void;
-  onMapClick?: (lat: number, lng: number) => void;
-  highlightFeatureIndex?: number;
-  selectedFeatureIndices?: number[];
-  selectedFeatureIds?: (string | number)[];
-  showAddButton?: boolean;
-  onAddClick?: () => void;
-  onMapStateChange?: (state: MapState) => void;
-  initialMapState?: MapState;
-}
-
-interface TimeControllerProps {
-  // Placeholder - implement when needed
-  [key: string]: unknown;
-}
-
-interface PropertiesViewProps {
-  // Placeholder - implement when needed
-  [key: string]: unknown;
-}
-
-// Configure default Leaflet marker icons
-const DefaultIcon = L.icon({
-  iconUrl: 'https://cdnjs.cloudflare.com/ajax/libs/leaflet/1.9.4/images/marker-icon.png',
-  shadowUrl: 'https://cdnjs.cloudflare.com/ajax/libs/leaflet/1.9.4/images/marker-shadow.png',
-  iconRetinaUrl: 'https://cdnjs.cloudflare.com/ajax/libs/leaflet/1.9.4/images/marker-icon-2x.png',
-  iconSize: [25, 41],
-  iconAnchor: [12, 41],
-  popupAnchor: [1, -34],
-  shadowSize: [41, 41]
-});
-
-L.Marker.prototype.options.icon = DefaultIcon;
-
-/**
- * Calculate bounds from GeoJSON features
- */
-function calculateFeatureBounds(features: GeoJSONFeature[]): { bounds: L.LatLngBounds; hasValidGeometry: boolean } {
-  const bounds = L.latLngBounds([]);
-  let hasValidGeometry = false;
-
-  features.forEach(feature => {
-    if (!feature.geometry) return;
-
-    try {
-      switch (feature.geometry.type) {
-        case 'Point': {
-          const coords = feature.geometry.coordinates as [number, number];
-          bounds.extend([coords[1], coords[0]]);
-          hasValidGeometry = true;
-          break;
-        }
-        case 'LineString': {
-          const lineCoords = feature.geometry.coordinates as [number, number][];
-          lineCoords.forEach(coord => bounds.extend([coord[1], coord[0]]));
-          hasValidGeometry = true;
-          break;
-        }
-        case 'MultiLineString': {
-          const multiLineCoords = feature.geometry.coordinates as [number, number][][];
-          multiLineCoords.forEach(line => 
-            line.forEach(coord => bounds.extend([coord[1], coord[0]]))
-          );
-          hasValidGeometry = true;
-          break;
-        }
-        case 'Polygon': {
-          const polyCoords = feature.geometry.coordinates as [number, number][][];
-          if (polyCoords.length > 0) {
-            polyCoords[0].forEach(coord => bounds.extend([coord[1], coord[0]]));
-            hasValidGeometry = true;
-          }
-          break;
-        }
-        case 'MultiPolygon': {
-          const multiPolyCoords = feature.geometry.coordinates as [number, number][][][];
-          multiPolyCoords.forEach(polygon => {
-            if (polygon.length > 0) {
-              polygon[0].forEach(coord => bounds.extend([coord[1], coord[0]]));
-            }
-          });
-          hasValidGeometry = true;
-          break;
-        }
-        case 'MultiPoint': {
-          const multiPointCoords = feature.geometry.coordinates as [number, number][];
-          multiPointCoords.forEach(coord => bounds.extend([coord[1], coord[0]]));
-          hasValidGeometry = true;
-          break;
-        }
-      }
-    } catch (error) {
-      console.warn('Error processing feature geometry for bounds:', error);
-    }
-  });
-
-  return { bounds, hasValidGeometry };
-}
-
-class VanillaMapComponent {
-  private map: L.Map;
-  private container: HTMLElement;
-  private props: MapComponentProps;
-  private currentData: GeoJSONFeatureCollection | null = null;
-  private selectedFeatures: Set<number> = new Set();
-  private featureLayers: Map<number, L.Layer> = new Map();
-  private geoJsonLayer: L.GeoJSON | null = null;
-  private highlightLayer: L.Layer | null = null;
-
-  constructor(container: HTMLElement, props: MapComponentProps) {
-    this.container = container;
-    this.props = props;
-
-    // Create map container structure
-    this.createMapStructure();
-
-    // Initialize Leaflet map
-    const center: [number, number] = props.initialMapState?.center || [51.505, -0.09];
-    const zoom = props.initialMapState?.zoom || 13;
-
-    this.map = L.map(this.container.querySelector('.map-instance') as HTMLElement, {
-      center,
-      zoom
-    });
-
-    // Add tile layer
-    L.tileLayer('https://{s}.tile.openstreetmap.org/{z}/{x}/{y}.png', {
-      attribution: '© <a href="https://www.openstreetmap.org/copyright">OpenStreetMap</a> contributors',
-      maxZoom: 19
-    }).addTo(this.map);
-
-    // Set up event handlers
-    this.setupEventHandlers();
-
-    // Load initial data
-    if (props.geoJsonData) {
-      this.updateGeoJsonData(props.geoJsonData);
-    }
-  }
-
-  private createMapStructure(): void {
+    }
+  }
+
+  public destroy(): void {
     this.container.innerHTML = '';
-    this.container.className = 'plot-editor';
-
-    if (this.props.showAddButton) {
-      const controls = document.createElement('div');
-      controls.className = 'controls';
-      
-      const addButton = document.createElement('button');
-      addButton.className = 'add-button';
-      addButton.textContent = 'Add Feature';
-      addButton.onclick = () => {
-        if (this.props.onAddClick) {
-          this.props.onAddClick();
-        }
-      };
-      
-      controls.appendChild(addButton);
-      this.container.appendChild(controls);
-    }
-
-    const mapDiv = document.createElement('div');
-    mapDiv.className = 'map-instance';
-    mapDiv.style.flex = '1';
-    mapDiv.style.minHeight = '400px';
-    this.container.appendChild(mapDiv);
-  }
-
-  private setupEventHandlers(): void {
-    // Map click handler
-    this.map.on('click', (e: L.LeafletMouseEvent) => {
-      if (this.props.onMapClick) {
-        this.props.onMapClick(e.latlng.lat, e.latlng.lng);
-      }
-    });
-
-    // Map state change handlers
-    const handleMapStateChange = () => {
-      if (this.props.onMapStateChange) {
-        const center = this.map.getCenter();
-        this.props.onMapStateChange({
-          center: [center.lat, center.lng],
-          zoom: this.map.getZoom()
-        });
-      }
-    };
-
-    this.map.on('moveend', handleMapStateChange);
-    this.map.on('zoomend', handleMapStateChange);
-  }
-
-  private parseGeoJsonData(data: string | GeoJSONFeatureCollection | undefined): GeoJSONFeatureCollection | null {
-    if (!data) return null;
-
-    try {
-      const parsed = typeof data === 'string' ? JSON.parse(data) : data;
-      if (parsed.type === 'FeatureCollection' && Array.isArray(parsed.features)) {
-        return parsed;
-      }
-    } catch (error) {
-      console.error('Error parsing GeoJSON data:', error);
-    }
-    return null;
-  }
-
-  private updateGeoJsonData(geoJsonData: string | GeoJSONFeatureCollection | undefined): void {
-    const parsedData = this.parseGeoJsonData(geoJsonData);
-    if (parsedData) {
-      // Filter out features with properties.visible === false
-      const visibleFeatures = parsedData.features.filter(feature => {
-        const visible = feature.properties?.visible;
-        return visible !== false;
-      });
-      
-      this.currentData = {
-        ...parsedData,
-        features: visibleFeatures
-      };
-      
-      this.renderGeoJson();
-    } else {
-      this.currentData = null;
-      this.clearGeoJson();
-    }
-  }
-
-  private clearGeoJson(): void {
-    if (this.geoJsonLayer) {
-      this.map.removeLayer(this.geoJsonLayer);
-      this.geoJsonLayer = null;
-    }
-    this.featureLayers.clear();
-    this.selectedFeatures.clear();
-  }
-
-  private renderGeoJson(): void {
-    if (!this.currentData) return;
-
-    this.clearGeoJson();
-
-    this.geoJsonLayer = L.geoJSON(this.currentData, {
-      style: (feature) => this.getFeatureStyle(feature),
-      pointToLayer: (feature, latlng) => this.createPointLayer(feature, latlng),
-      onEachFeature: (feature, layer) => this.setupFeatureLayer(feature, layer)
-    }).addTo(this.map);
-
-    // Auto fit bounds if no initial state provided
-    if (!this.props.initialMapState && this.currentData.features.length > 0) {
-      const { bounds, hasValidGeometry } = calculateFeatureBounds(this.currentData.features);
-      if (hasValidGeometry && bounds.isValid()) {
-        this.map.fitBounds(bounds, { padding: [20, 20] });
-      }
-    }
-  }
-
-  private getFeatureStyle(feature?: GeoJSON.Feature): L.PathOptions {
-    if (!feature?.properties) {
-      return {
-        color: '#3388ff',
-        weight: 3,
-        opacity: 0.8,
-        fillOpacity: 0.2
-      };
-    }
-
-    const props = feature.properties;
-    const style: L.PathOptions = {};
-
-    if (props.stroke) {
-      style.color = props.stroke;
-    } else {
-      style.color = '#3388ff';
-    }
-
-    if (props.fill) {
-      style.fillColor = props.fill;
-    }
-    
-    if (props['fill-opacity'] !== undefined) {
-      style.fillOpacity = props['fill-opacity'];
-    } else {
-      style.fillOpacity = 0.2;
-    }
-
-    style.weight = 3;
-    style.opacity = 0.8;
-
-    return style;
-  }
-
-  private createPointLayer(feature: GeoJSON.Feature, latlng: L.LatLng): L.CircleMarker {
-    const props = feature.properties;
-    const markerColor = props?.['marker-color'] || props?.color || '#00F';
-    
-    const isBuoyfield = props?.type === 'buoyfield' || props?.name?.toLowerCase().includes('buoy');
-    const radius = isBuoyfield ? 5 : 8;
-    
-    return L.circleMarker(latlng, {
-      radius: radius,
-      fillColor: markerColor,
-      color: markerColor,
-      weight: 2,
-      opacity: 0.8,
-      fillOpacity: 0.7
-    });
-  }
-
-  private setupFeatureLayer(feature: GeoJSON.Feature, layer: L.Layer): void {
-    if (!this.currentData) return;
-
-    const index = this.currentData.features.indexOf(feature as GeoJSONFeature);
-    if (index >= 0) {
-      this.featureLayers.set(index, layer);
-    }
-
-    // Bind popup
-    if (feature.properties?.name) {
-      layer.bindPopup(feature.properties.name);
-    }
-
-    // Add click handler
-    layer.on('click', (e: L.LeafletMouseEvent) => {
-      e.originalEvent.preventDefault();
-      this.handleFeatureClick(index);
-    });
-  }
-
-  private handleFeatureClick(featureIndex: number): void {
-    if (!this.currentData) return;
-
-    if (this.selectedFeatures.has(featureIndex)) {
-      this.selectedFeatures.delete(featureIndex);
-      this.updateFeatureStyle(featureIndex, false);
-    } else {
-      this.selectedFeatures.add(featureIndex);
-      this.updateFeatureStyle(featureIndex, true);
-    }
-
-    if (this.props.onSelectionChange) {
-      const selectedFeatureData = Array.from(this.selectedFeatures)
-        .map(index => this.currentData!.features[index]);
-      this.props.onSelectionChange(selectedFeatureData, Array.from(this.selectedFeatures));
-    }
-  }
-
-  private updateFeatureStyle(featureIndex: number, isSelected: boolean): void {
-    if (!this.currentData) return;
-    
-    const layer = this.featureLayers.get(featureIndex);
-    const feature = this.currentData.features[featureIndex];
-    
-    if (!layer || !feature) return;
-
-    if (feature.geometry.type === 'Point') {
-      const baseColor = feature.properties?.['marker-color'] || feature.properties?.color || '#00F';
-      const isBuoyfield = feature.properties?.type === 'buoyfield' || feature.properties?.name?.toLowerCase().includes('buoy');
-      const baseRadius = isBuoyfield ? 5 : 8;
-      
-      if (isSelected) {
-        (layer as L.CircleMarker).setStyle({
-          radius: baseRadius + 2,
-          fillColor: baseColor,
-          color: '#ffffff',
-          weight: 5,
-          opacity: 1,
-          fillOpacity: 0.9
-        });
-      } else {
-        (layer as L.CircleMarker).setStyle({
-          radius: baseRadius,
-          fillColor: baseColor,
-          color: baseColor,
-          weight: 2,
-          opacity: 0.8,
-          fillOpacity: 0.7
-        });
-      }
-    } else {
-      const props = feature.properties || {};
-      const strokeColor = props.stroke || '#3388ff';
-      const fillColor = props.fill || strokeColor;
-      const fillOpacity = props['fill-opacity'] !== undefined ? props['fill-opacity'] : 0.2;
-      
-      const selectedStyle = {
-        color: '#ffffff',
-        weight: 5,
-        opacity: 1,
-        fillColor: fillColor,
-        fillOpacity: Math.min(fillOpacity + 0.2, 0.8)
-      };
-      
-      const defaultStyle = {
-        color: strokeColor,
-        weight: 3,
-        opacity: 0.8,
-        fillColor: fillColor,
-        fillOpacity: fillOpacity
-      };
-      
-      (layer as L.Path).setStyle(isSelected ? selectedStyle : defaultStyle);
-    }
-  }
-
-  private updateSelection(selectedFeatureIds: (string | number)[], selectedFeatureIndices: number[]): void {
-    if (!this.currentData) return;
-
-    // Clear previous selection
-    this.selectedFeatures.forEach(index => {
-      this.updateFeatureStyle(index, false);
-    });
-    this.selectedFeatures.clear();
-    
-    // Add indices
-    selectedFeatureIndices.forEach(index => {
-      if (index >= 0 && index < this.currentData!.features.length) {
-        this.selectedFeatures.add(index);
-        this.updateFeatureStyle(index, true);
-      }
-    });
-
-    // Add selections by ID
-    selectedFeatureIds.forEach(id => {
-      const index = this.currentData!.features.findIndex(feature => feature.id === id);
-      if (index >= 0) {
-        this.selectedFeatures.add(index);
-        this.updateFeatureStyle(index, true);
-      }
-    });
-  }
-
-  private updateHighlight(highlightFeatureIndex?: number): void {
-    if (!this.currentData) return;
-
-    // Remove previous highlight
-    if (this.highlightLayer) {
-      this.map.removeLayer(this.highlightLayer);
-      this.highlightLayer = null;
-    }
-
-    if (highlightFeatureIndex !== undefined && highlightFeatureIndex < this.currentData.features.length) {
-      const feature = this.currentData.features[highlightFeatureIndex];
-      
-      this.highlightLayer = L.geoJSON(feature, {
-        pointToLayer: (_geoJsonFeature: GeoJSON.Feature, latlng: L.LatLng) => {
-          const isBuoyfield = feature.properties?.type === 'buoyfield' || feature.properties?.name?.toLowerCase().includes('buoy');
-          const radius = isBuoyfield ? 7 : 12;
-          
-          return L.circleMarker(latlng, {
-            radius: radius,
-            fillColor: '#ff7f00',
-            color: '#ff4500',
-            weight: 4,
-            opacity: 0.9,
-            fillOpacity: 0.6
-          });
-        },
-        style: () => ({
-          color: '#ff4500',
-          weight: 4,
-          opacity: 0.9,
-          fillColor: '#ff7f00',
-          fillOpacity: 0.6
-        })
-      }).addTo(this.map);
-
-      // Pan to highlighted feature
-      if (feature.geometry.type === 'Point') {
-        const coords = feature.geometry.coordinates as [number, number];
-        this.map.panTo([coords[1], coords[0]]);
-      }
-    }
-  }
-
-  private updateMapState(mapState?: MapState): void {
-    if (mapState) {
-      this.map.setView(mapState.center, mapState.zoom);
-    }
-  }
-
-  public updateProps(newProps: Partial<MapComponentProps>): void {
-    this.props = { ...this.props, ...newProps };
-
-    if (newProps.geoJsonData !== undefined) {
-      this.updateGeoJsonData(newProps.geoJsonData);
-    }
-
-    if (newProps.selectedFeatureIds !== undefined || newProps.selectedFeatureIndices !== undefined) {
-      this.updateSelection(
-        newProps.selectedFeatureIds || this.props.selectedFeatureIds || [],
-        newProps.selectedFeatureIndices || this.props.selectedFeatureIndices || []
-      );
-    }
-
-    if (newProps.highlightFeatureIndex !== undefined) {
-      this.updateHighlight(newProps.highlightFeatureIndex);
-    }
-
-    if (newProps.initialMapState !== undefined) {
-      this.updateMapState(newProps.initialMapState);
->>>>>>> affd4aab
-    }
-  }
-
-  public destroy(): void {
-<<<<<<< HEAD
-=======
-    if (this.map) {
-      this.map.remove();
-    }
->>>>>>> affd4aab
-    this.container.innerHTML = '';
-  }
-}
-
-<<<<<<< HEAD
+  }
+}
+
 export function createCurrentStateTable(container: HTMLElement, props: CurrentStateTableProps): { 
-=======
-// Vanilla wrapper functions
-export function createMapComponent(container: HTMLElement, props: MapComponentProps): { 
->>>>>>> affd4aab
   destroy: () => void;
   updateProps: (newProps: Partial<CurrentStateTableProps>) => void;
   setData: (data: StateFieldRow[]) => void;
 } {
-<<<<<<< HEAD
   const component = new VanillaCurrentStateTable(container, props);
   
   return {
@@ -1306,31 +777,7 @@
   if (!window.customElements.get('current-state-table')) {
     window.customElements.define('current-state-table', CurrentStateTableElement);
   }
-=======
-  const component = new VanillaMapComponent(container, props);
-  
-  return {
-    destroy: () => component.destroy(),
-    updateProps: (newProps: Partial<MapComponentProps>) => component.updateProps(newProps)
-  };
-}
-
-// Placeholder functions for other components (implement when needed)
-export function createTimeController(container: HTMLElement, _props: TimeControllerProps): { destroy: () => void } {
-  container.innerHTML = '<div>Time Controller - Not implemented in vanilla version</div>';
-  return {
-    destroy: () => { container.innerHTML = ''; }
-  };
-}
-
-export function createPropertiesView(container: HTMLElement, _props: PropertiesViewProps): { destroy: () => void } {
-  container.innerHTML = '<div>Properties View - Not implemented in vanilla version</div>';
-  return {
-    destroy: () => { container.innerHTML = ''; }
-  };
->>>>>>> affd4aab
-}
-
+}
 // Global exposure for VS Code webviews
 if (typeof window !== 'undefined') {
   if (!window.DebriefWebComponents) {
@@ -1357,10 +804,7 @@
       createTimeController: typeof createTimeController;
       createPropertiesView: typeof createPropertiesView;
       createMapComponent: typeof createMapComponent;
-<<<<<<< HEAD
       createCurrentStateTable: typeof createCurrentStateTable;
-=======
->>>>>>> affd4aab
     };
   }
 }