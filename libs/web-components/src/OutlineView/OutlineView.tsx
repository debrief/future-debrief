--- conflicted
+++ resolved
@@ -206,39 +206,25 @@
           </div>
         )}
       </VscodeToolbarContainer>
-<<<<<<< HEAD
-      <VscodeTree multiSelect onVscTreeSelect={handleSelection} >
+      <VscodeTree data-testid="outline-view-tree" multiSelect onVscTreeSelect={handleSelection} >
         {(Object.entries(groupedFeatures) as [string, DebriefFeature[]][]).map(([type, featureList]) => (
           <VscodeTreeItem key={type}>
             <span>{type}</span>
             {featureList.map((feature: DebriefFeature) => (
-              <VscodeTreeItem key={String(feature.id)} id={String(feature.id)}>
-=======
-      <VscodeTree data-testid="outline-view-tree" multiSelect onVscTreeSelect={handleSelection} >
-        {(Object.entries(groupedFeatures) as [string, DebriefFeature[]][]).map(([type, features]) => (
-          <VscodeTreeItem key={type}>
-            <span>{type}</span>
-            {features.map((feature: DebriefFeature) => (
-              <VscodeTreeItem 
+              <VscodeTreeItem
                 key={String(feature.id)}
                 id={String(feature.id)}
                 selected={selectedFeatureIds.includes(String(feature.id))}
               >
->>>>>>> fd48249d
                 <div style={{ display: 'flex', alignItems: 'center', justifyContent: 'space-between', width: '100%' }}>
                   <VscodeIcon name={featureIsVisible(feature) ? "eye" : "eye-closed"} />
                   <span style={{ opacity: featureIsVisible(feature) ? 1 : 0.5 }}>
                     {feature.properties?.name || 'Unnamed'}
                   </span>
                   {onViewFeature && (
-                    <VscodeToolbarButton 
-<<<<<<< HEAD
-                      onChange={(event) => {
+                    <VscodeToolbarButton
+                      onClick={(event) => {
                         event.stopPropagation() // Prevent tree item selection
-=======
-                      onClick={(e) => {
-                        e.stopPropagation() // Prevent tree item selection
->>>>>>> fd48249d
                         onViewFeature(String(feature.id))
                       }}
                       style={{ marginLeft: 'auto', fontSize: '12px', padding: '2px 4px' }}
